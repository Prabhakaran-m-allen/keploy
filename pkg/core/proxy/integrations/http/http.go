--- conflicted
+++ resolved
@@ -108,8 +108,6 @@
 		return err
 	}
 
-<<<<<<< HEAD
-=======
 	// Set the host header explicitely because the `http.ReadRequest`` trim the host header
 	// func ReadRequest(b *bufio.Reader) (*Request, error) {
 	// 	req, err := readRequest(b)
@@ -120,7 +118,6 @@
 	// 	delete(req.Header, "Host")
 	// 	return req, err
 	// }
->>>>>>> 13958e8f
 	req.Header.Set("Host", req.Host)
 
 	var reqBody []byte
