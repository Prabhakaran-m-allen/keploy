package test

import (
	"context"
	"encoding/json"
	"errors"
	"fmt"
	"os"
	"os/signal"
	"path/filepath"
	"strings"
	"sync"
	"syscall"
	"time"

	"net/url"

	"github.com/k0kubun/pp/v3"
	"github.com/wI2L/jsondiff"
	"go.keploy.io/server/pkg"
	"go.keploy.io/server/pkg/hooks"
	"go.keploy.io/server/pkg/models"
	"go.keploy.io/server/pkg/platform"
	"go.keploy.io/server/pkg/platform/fs"
	"go.keploy.io/server/pkg/platform/telemetry"
	"go.keploy.io/server/pkg/platform/yaml"
	"go.keploy.io/server/pkg/proxy"
	"go.uber.org/zap"
)

var Emoji = "\U0001F430" + " Keploy:"

type tester struct {
	logger *zap.Logger
	mutex  sync.Mutex
}

func NewTester(logger *zap.Logger) Tester {
	return &tester{
		logger: logger,
		mutex:  sync.Mutex{},
	}
}

func (t *tester) InitialiseTest(cfg *TestConfig) (InitialiseTestReturn, error) {
	var returnVal InitialiseTestReturn

	stopper := make(chan os.Signal, 1)
	signal.Notify(stopper, os.Interrupt, os.Kill, syscall.SIGHUP, syscall.SIGINT, syscall.SIGQUIT, syscall.SIGTERM, syscall.SIGKILL)

	models.SetMode(models.MODE_TEST)

	teleFS := fs.NewTeleFS()
	tele := telemetry.NewTelemetry(true, false, teleFS, t.logger, "", nil)

	returnVal.TestReportFS = yaml.NewTestReportFS(t.logger)
	// fetch the recorded testcases with their mocks
	returnVal.YamlStore = yaml.NewYamlStore(cfg.Path+"/tests", cfg.Path, "", "", t.logger, tele)

	routineId := pkg.GenerateRandomID()
	// Initiate the hooks
	returnVal.LoadedHooks = hooks.NewHook(returnVal.YamlStore, routineId, t.logger)

	select {
	case <-stopper:
		return returnVal, errors.New("Keploy was interupted by stopper")
	default:
		// load the ebpf hooks into the kernel
		if err := returnVal.LoadedHooks.LoadHooks(cfg.AppCmd, cfg.AppContainer, 0, context.Background()); err != nil {
			return returnVal, err
		}
	}

	select {
	case <-stopper:
		returnVal.LoadedHooks.Stop(true)
		return returnVal, errors.New("Keploy was interupted by stopper")
	default:
		// start the proxy
		returnVal.ProxySet = proxy.BootProxy(t.logger, proxy.Option{Port: cfg.Proxyport}, cfg.AppCmd, cfg.AppContainer, 0, "", cfg.PassThorughPorts, returnVal.LoadedHooks, context.Background())
	}

	// proxy update its state in the ProxyPorts map
	//Sending Proxy Ip & Port to the ebpf program
	if err := returnVal.LoadedHooks.SendProxyInfo(returnVal.ProxySet.IP4, returnVal.ProxySet.Port, returnVal.ProxySet.IP6); err != nil {
		return returnVal, err
	}

	sessions, err := yaml.ReadSessionIndices(cfg.Path, t.logger)
	if err != nil {
		t.logger.Debug("failed to read the recorded sessions", zap.Error(err))
		return returnVal, err
	}
	t.logger.Debug(fmt.Sprintf("the session indices are:%v", sessions))

	// Channels to communicate between different types of closing keploy
	returnVal.AbortStopHooksInterrupt = make(chan bool) // channel to stop closing of keploy via interrupt
	returnVal.AbortStopHooksForcefully = false          // boolen to stop closing of keploy via user app error
	returnVal.ExitCmd = make(chan bool)                 // channel to exit this command
	resultForTele := []int{0, 0}
	returnVal.Ctx = context.WithValue(context.Background(), "resultForTele", &resultForTele)

	go func() {
		select {
		case <-stopper:
			returnVal.AbortStopHooksForcefully = true
			returnVal.LoadedHooks.Stop(false)
			//Call the telemetry events.
			if resultForTele[0] != 0 || resultForTele[1] != 0 {
				tele.Testrun(resultForTele[0], resultForTele[1])
			}
			returnVal.ProxySet.StopProxyServer()
			returnVal.ExitCmd <- true
		case <-returnVal.AbortStopHooksInterrupt:
			//Call the telemetry events.
			if resultForTele[0] != 0 || resultForTele[1] != 0 {
				tele.Testrun(resultForTele[0], resultForTele[1])
			}
			return
		}
	}()

	if len(*cfg.Testsets) == 0 {
		// by default, run all the recorded test sets
		*cfg.Testsets = sessions
	}
	returnVal.SessionsMap = map[string]string{}

	for _, sessionIndex := range sessions {
		returnVal.SessionsMap[sessionIndex] = sessionIndex
	}
	return returnVal, nil

}

func (t *tester) Test(path string, proxyPort uint32, testReportPath string, appCmd string, testsets []string, appContainer, appNetwork string, Delay uint64, passThorughPorts []uint, apiTimeout uint64, noiseConfig map[string]interface{}) bool {

	testRes := false
	result := true
	exitLoop := false

	cfg := &TestConfig{
		Path:             path,
		Proxyport:        proxyPort,
		TestReportPath:   testReportPath,
		AppCmd:           appCmd,
		Testsets:         &testsets,
		AppContainer:     appContainer,
		AppNetwork:       appNetwork,
		Delay:            Delay,
		PassThorughPorts: passThorughPorts,
		ApiTimeout:       apiTimeout,
	}
	initialisedValues, err := t.InitialiseTest(cfg)
	// Recover from panic and gracfully shutdown
	defer initialisedValues.LoadedHooks.Recover(pkg.GenerateRandomID())
	if err != nil {
		t.logger.Error("failed to initialise the test", zap.Error(err))
		return false
	}
	for _, sessionIndex := range testsets {
		// checking whether the provided testset match with a recorded testset.
		if _, ok := initialisedValues.SessionsMap[sessionIndex]; !ok {
			t.logger.Info("no testset found with: ", zap.Any("name", sessionIndex))
			continue
		}
<<<<<<< HEAD
		testRunStatus := t.RunTestSet(sessionIndex, path, testReportPath, appCmd, appContainer, appNetwork, Delay, 0, initialisedValues.YamlStore, initialisedValues.LoadedHooks, initialisedValues.TestReportFS, nil, apiTimeout, initialisedValues.Ctx, noiseConfig)
=======
		testRunStatus := t.RunTestSet(sessionIndex, path, testReportPath, appCmd, appContainer, appNetwork, Delay, 0, ys, loadedHooks, testReportFS, nil, apiTimeout, ctx, noiseConfig, false)
>>>>>>> 47736ed9
		switch testRunStatus {
		case models.TestRunStatusAppHalted:
			testRes = false
			exitLoop = true
		case models.TestRunStatusFaultUserApp:
			testRes = false
			exitLoop = true
		case models.TestRunStatusUserAbort:
			return false
		case models.TestRunStatusFailed:
			testRes = false
		case models.TestRunStatusPassed:
			testRes = true
		}
		result = result && testRes
		if exitLoop {
			break
		}
	}
	t.logger.Info("test run completed", zap.Bool("passed overall", result))

	if !initialisedValues.AbortStopHooksForcefully {
		initialisedValues.AbortStopHooksInterrupt <- true
		// stop listening for the eBPF events
		initialisedValues.LoadedHooks.Stop(true)
		//stop listening for proxy server
		initialisedValues.ProxySet.StopProxyServer()
		return true
	}

	<-initialisedValues.ExitCmd
	return false
}

<<<<<<< HEAD
func (t *tester) InitialiseRunTestSet(cfg *RunTestSetConfig) InitialiseRunTestSetReturn {
	var returnVal InitialiseRunTestSetReturn
	var err error
	returnVal.Tcs, err = cfg.YamlStore.ReadTestcase(filepath.Join(cfg.Path, cfg.TestSet, "tests"), nil)
=======
func (t *tester) RunTestSet(testSet, path, testReportPath, appCmd, appContainer, appNetwork string, delay uint64, pid uint32, ys platform.TestCaseDB, loadedHooks *hooks.Hook, testReportFS yaml.TestReportFS, testRunChan chan string, apiTimeout uint64, ctx context.Context, noiseConfig map[string]interface{}, serveTest bool) models.TestRunStatus {
	// Recover from panic and gracfully shutdown
	defer loadedHooks.Recover(pkg.GenerateRandomID())

	tcs, err := ys.ReadTestcase(filepath.Join(path, testSet, "tests"), nil)
>>>>>>> 47736ed9
	if err != nil {
		t.logger.Error("Error in reading the testcase", zap.Error(err))
		returnVal.InitialStatus = models.TestRunStatusFailed
		return returnVal
	}
	if len(returnVal.Tcs) == 0 {
		t.logger.Info("No testcases are recorded for the user application", zap.Any("for session", cfg.TestSet))
		returnVal.InitialStatus = models.TestRunStatusFailed
		return returnVal
	}

	t.logger.Debug(fmt.Sprintf("the testcases for %s are: %v", cfg.TestSet, returnVal.Tcs))
	var configMocks []*models.Mock
	configMocks, returnVal.TcsMocks, err = cfg.YamlStore.ReadMocks(filepath.Join(cfg.Path, cfg.TestSet))
	if err != nil {
		t.logger.Error(err.Error())
		returnVal.InitialStatus = models.TestRunStatusFailed
		return returnVal
	}
	t.logger.Debug(fmt.Sprintf("the config mocks for %s are: %v\nthe testcase mocks are: %v", cfg.TestSet, configMocks, returnVal.TcsMocks))
	cfg.LoadedHooks.SetConfigMocks(configMocks)
	cfg.LoadedHooks.SetTcsMocks(returnVal.TcsMocks)
	returnVal.ErrChan = make(chan error, 1)
	t.logger.Debug("", zap.Any("app pid", cfg.Pid))

<<<<<<< HEAD
	if len(cfg.AppCmd) == 0 && cfg.Pid != 0 {
=======
	t.logger.Debug(fmt.Sprintf("the config mocks for %s are: %v\nthe testcase mocks are: %v", testSet, configMocks, tcsMocks))
	loadedHooks.SetConfigMocks(configMocks)
	loadedHooks.SetTcsMocks(tcsMocks)


	errChan := make(chan error, 1)
	t.logger.Debug("", zap.Any("app pid", pid))

	isApplicationStopped := false

	defer func() {
		if len(appCmd) == 0 && pid != 0 {
			t.logger.Debug("no need to stop the user application when running keploy tests along with unit tests")
		} else {
			// stop the user application
			if !isApplicationStopped && !serveTest {
				loadedHooks.StopUserApplication()
			}
		}
	}()

	if len(appCmd) == 0 && pid != 0 {
>>>>>>> 47736ed9
		t.logger.Debug("running keploy tests along with other unit tests")
	} else {
		t.logger.Info("running user application for", zap.Any("test-set", models.HighlightString(cfg.TestSet)))
		// start user application
<<<<<<< HEAD
		go func() {
			if err := cfg.LoadedHooks.LaunchUserApplication(cfg.AppCmd, cfg.AppContainer, cfg.AppNetwork, cfg.Delay); err != nil {
				switch err {
				case hooks.ErrInterrupted:
					t.logger.Info("keploy terminated user application")
				case hooks.ErrCommandError:
				case hooks.ErrUnExpected:
					t.logger.Warn("user application terminated unexpectedly hence stopping keploy, please check application logs if this behaviour is expected")
				default:
					t.logger.Error("unknown error recieved from application", zap.Error(err))
				}
				returnVal.ErrChan <- err
			}
		}()
=======
		if !serveTest {
			go func() {
				if err := loadedHooks.LaunchUserApplication(appCmd, appContainer, appNetwork, delay); err != nil {
					switch err {
					case hooks.ErrInterrupted:
						t.logger.Info("keploy terminated user application")
					case hooks.ErrCommandError:
					case hooks.ErrUnExpected:
						t.logger.Warn("user application terminated unexpectedly hence stopping keploy, please check application logs if this behaviour is expected")
					default:
						t.logger.Error("unknown error recieved from application", zap.Error(err))
					}
					errChan <- err
				}
			}()
		}
>>>>>>> 47736ed9
	}
	V1Beta1 := models.GetVersion()
	// testReport stores the result of all testruns
	returnVal.TestReport = &models.TestReport{
		Version: V1Beta1,
		// Name:    runId,
		Total:  len(returnVal.Tcs),
		Status: string(models.TestRunStatusRunning),
	}

	// starts the testrun
	err = cfg.TestReportFS.Write(context.Background(), cfg.TestReportPath, returnVal.TestReport)
	if err != nil {
		t.logger.Error(err.Error())
		returnVal.InitialStatus = models.TestRunStatusFailed
		return returnVal
	}

	//if running keploy-tests along with unit tests
<<<<<<< HEAD
	if len(cfg.AppCmd) == 0 && cfg.Pid != 0 && cfg.TestRunChan != nil {
		cfg.TestRunChan <- returnVal.TestReport.Name
	}

	//check if the user application is running docker container using IDE
	returnVal.DockerID = (cfg.AppCmd == "" && len(cfg.AppContainer) != 0)

	ok, _ := cfg.LoadedHooks.IsDockerRelatedCmd(cfg.AppCmd)
	if ok || returnVal.DockerID {
		returnVal.UserIP = cfg.LoadedHooks.GetUserIP()
		t.logger.Debug("the userip of the user docker container", zap.Any("", returnVal.UserIP))
		t.logger.Debug("", zap.Any("User Ip", returnVal.UserIP))
=======
	if serveTest && testRunChan != nil {
		testRunChan <- testReport.Name
>>>>>>> 47736ed9
	}

	t.logger.Info("", zap.Any("no of test cases", len(returnVal.Tcs)), zap.Any("test-set", cfg.TestSet))
	t.logger.Debug(fmt.Sprintf("the delay is %v", time.Duration(time.Duration(cfg.Delay)*time.Second)))

	// added delay to hold running keploy tests until application starts
	t.logger.Debug("the number of testcases for the test set", zap.Any("count", len(returnVal.Tcs)), zap.Any("test-set", cfg.TestSet))
	time.Sleep(time.Duration(cfg.Delay) * time.Second)
	return returnVal
}

func (t *tester) SimulateRequest(cfg *SimulateRequestConfig) {
	switch cfg.Tc.Kind {
	case models.HTTP:
		started := time.Now().UTC()
		t.logger.Debug("Before simulating the request", zap.Any("Test case", cfg.Tc))

		ok, _ := cfg.LoadedHooks.IsDockerRelatedCmd(cfg.AppCmd)
		if ok || cfg.DockerID {
			cfg.Tc.HttpReq.URL = replaceHostToIP(cfg.Tc.HttpReq.URL, cfg.UserIP)
			t.logger.Debug("", zap.Any("replaced URL in case of docker env", cfg.Tc.HttpReq.URL))
		}
		t.logger.Debug(fmt.Sprintf("the url of the testcase: %v", cfg.Tc.HttpReq.URL))
		resp, err := pkg.SimulateHttp(*cfg.Tc, cfg.TestSet, t.logger, cfg.ApiTimeout)
		t.logger.Debug("After simulating the request", zap.Any("test case id", cfg.Tc.Name))
		t.logger.Debug("After GetResp of the request", zap.Any("test case id", cfg.Tc.Name))

		if err != nil {
			t.logger.Info("result", zap.Any("testcase id", models.HighlightFailingString(cfg.Tc.Name)), zap.Any("testset id", models.HighlightFailingString(cfg.TestSet)), zap.Any("passed", models.HighlightFailingString("false")))
			return
		}
		testPass, testResult := t.testHttp(*cfg.Tc, resp, cfg.NoiseConfig)

		if !testPass {
			t.logger.Info("result", zap.Any("testcase id", models.HighlightFailingString(cfg.Tc.Name)), zap.Any("testset id", models.HighlightFailingString(cfg.TestSet)), zap.Any("passed", models.HighlightFailingString(testPass)))
		} else {
			t.logger.Info("result", zap.Any("testcase id", models.HighlightPassingString(cfg.Tc.Name)), zap.Any("testset id", models.HighlightPassingString(cfg.TestSet)), zap.Any("passed", models.HighlightPassingString(testPass)))
		}

		testStatus := models.TestStatusPending
		if testPass {
			testStatus = models.TestStatusPassed
			*cfg.Success++
		} else {
			testStatus = models.TestStatusFailed
			*cfg.Failure++
			*cfg.Status = models.TestRunStatusFailed
		}

		cfg.TestReportFS.Lock()
		cfg.TestReportFS.SetResult(cfg.TestReport.Name, models.TestResult{
			Kind:       models.HTTP,
			Name:       cfg.TestReport.Name,
			Status:     testStatus,
			Started:    started.Unix(),
			Completed:  time.Now().UTC().Unix(),
			TestCaseID: cfg.Tc.Name,
			Req: models.HttpReq{
				Method:     cfg.Tc.HttpReq.Method,
				ProtoMajor: cfg.Tc.HttpReq.ProtoMajor,
				ProtoMinor: cfg.Tc.HttpReq.ProtoMinor,
				URL:        cfg.Tc.HttpReq.URL,
				URLParams:  cfg.Tc.HttpReq.URLParams,
				Header:     cfg.Tc.HttpReq.Header,
				Body:       cfg.Tc.HttpReq.Body,
			},
			Res: models.HttpResp{
				StatusCode:    cfg.Tc.HttpResp.StatusCode,
				Header:        cfg.Tc.HttpResp.Header,
				Body:          cfg.Tc.HttpResp.Body,
				StatusMessage: cfg.Tc.HttpResp.StatusMessage,
				ProtoMajor:    cfg.Tc.HttpResp.ProtoMajor,
				ProtoMinor:    cfg.Tc.HttpResp.ProtoMinor,
			},
			// Mocks:        httpSpec.Mocks,
			// TestCasePath: tcsPath,
			TestCasePath: cfg.Path + "/" + cfg.TestSet,
			// MockPath:     mockPath,
			// Noise:        httpSpec.Assertions["noise"],
			Noise:  cfg.Tc.Noise,
			Result: *testResult,
		})
		cfg.TestReportFS.Lock()
		cfg.TestReportFS.Unlock()

	}
}

func (t *tester) FetchTestResults(cfg *FetchTestResultsConfig) models.TestRunStatus {
	// store the result of the testrun as test-report
	testResults, err := cfg.TestReportFS.GetResults(cfg.TestReport.Name)
	if err != nil && (*cfg.Status == models.TestRunStatusFailed || *cfg.Status == models.TestRunStatusPassed) && (*cfg.Success+*cfg.Failure == 0) {
		t.logger.Error("failed to fetch test results", zap.Error(err))
		return models.TestRunStatusFailed
	}
	cfg.TestReport.TestSet = cfg.TestSet
	cfg.TestReport.Total = len(testResults)
	cfg.TestReport.Status = string(*cfg.Status)
	cfg.TestReport.Tests = testResults
	cfg.TestReport.Success = *cfg.Success
	cfg.TestReport.Failure = *cfg.Failure

	resultForTele, ok := cfg.Ctx.Value("resultForTele").(*[]int)
	if !ok {
		t.logger.Debug("resultForTele is not of type *[]int")
	}
	(*resultForTele)[0] += *cfg.Success
	(*resultForTele)[1] += *cfg.Failure

	err = cfg.TestReportFS.Write(context.Background(), cfg.TestReportPath, cfg.TestReport)

	t.logger.Info("test report for "+cfg.TestSet+": ", zap.Any("name: ", cfg.TestReport.Name), zap.Any("path: ", cfg.Path+"/"+cfg.TestReport.Name))

	if *cfg.Status == models.TestRunStatusFailed {
		pp.SetColorScheme(models.FailingColorScheme)
	} else {
		pp.SetColorScheme(models.PassingColorScheme)
	}

	pp.Printf("\n <=========================================> \n  TESTRUN SUMMARY. For testrun with id: %s\n"+"\tTotal tests: %s\n"+"\tTotal test passed: %s\n"+"\tTotal test failed: %s\n <=========================================> \n\n", cfg.TestReport.TestSet, cfg.TestReport.Total, cfg.TestReport.Success, cfg.TestReport.Failure)

	if err != nil {
		t.logger.Error(err.Error())
		return models.TestRunStatusFailed
	}

	t.logger.Debug("the result before", zap.Any("", cfg.TestReport.Status), zap.Any("testreport name", cfg.TestReport.Name))
	t.logger.Debug("the result after", zap.Any("", cfg.TestReport.Status), zap.Any("testreport name", cfg.TestReport.Name))
	return *cfg.Status
}

// testSet, path, testReportPath, appCmd, appContainer, appNetwork, delay, pid, ys, loadedHooks, testReportFS, testRunChan, apiTimeout, ctx
func (t *tester) RunTestSet(testSet, path, testReportPath, appCmd, appContainer, appNetwork string, delay uint64, pid uint32, ys platform.TestCaseDB, loadedHooks *hooks.Hook, testReportFS yaml.TestReportFS, testRunChan chan string, apiTimeout uint64, ctx context.Context, noiseConfig map[string]interface{}) models.TestRunStatus {
	cfg := &RunTestSetConfig{
		TestSet:        testSet,
		Path:           path,
		TestReportPath: testReportPath,
		AppCmd:         appCmd,
		AppContainer:   appContainer,
		AppNetwork:     appNetwork,
		Delay:          delay,
		Pid:            pid,
		YamlStore:      ys,
		LoadedHooks:    loadedHooks,
		TestReportFS:   testReportFS,
		TestRunChan:    testRunChan,
		ApiTimeout:     apiTimeout,
		Ctx:            ctx,
	}
	initialisedValues := t.InitialiseRunTestSet(cfg)
	if initialisedValues.InitialStatus != "" {
		return initialisedValues.InitialStatus
	}
	isApplicationStopped := false
	// Recover from panic and gracfully shutdown
	defer loadedHooks.Recover(pkg.GenerateRandomID())
	defer func() {
		if len(appCmd) == 0 && pid != 0 {
			t.logger.Debug("no need to stop the user application when running keploy tests along with unit tests")
		} else {
			// stop the user application
			if !isApplicationStopped {
				loadedHooks.StopUserApplication()
			}
		}
	}()
	exitLoop := false
	var (
		success = 0
		failure = 0
		status  = models.TestRunStatusPassed
	)

	var userIp string

	//check if the user application is running docker container using IDE
	DockerID := (appCmd == "" && len(appContainer) != 0)

	ok, _ := loadedHooks.IsDockerRelatedCmd(appCmd)
	if ok || DockerID {
		userIp = loadedHooks.GetUserIP()
		t.logger.Debug("the userip of the user docker container", zap.Any("", userIp))
		t.logger.Debug("", zap.Any("User Ip", userIp))
	}

	t.logger.Info("", zap.Any("no of test cases", len(initialisedValues.Tcs)), zap.Any("test-set", testSet))
	t.logger.Debug(fmt.Sprintf("the delay is %v", time.Duration(time.Duration(delay)*time.Second)))

	// added delay to hold running keploy tests until application starts
	t.logger.Debug("the number of testcases for the test set", zap.Any("count", len(initialisedValues.Tcs)), zap.Any("test-set", testSet))
	time.Sleep(time.Duration(delay) * time.Second)
	var entTcs, nonKeployTcs []string
	for _, tc := range initialisedValues.Tcs {
		// Filter the TCS Mocks based on the test case's request and response timestamp such that mock's timestamps lies between the test's timestamp and then, set the TCS Mocks.
		filteredTcsMocks := FilterTcsMocks(tc, initialisedValues.TcsMocks, t.logger)
		loadedHooks.SetTcsMocks(filteredTcsMocks)
		if tc.Version == "api.keploy-enterprise.io/v1beta1" {
			entTcs = append(entTcs, tc.Name)
		} else if tc.Version != "api.keploy.io/v1beta1" {
			nonKeployTcs = append(nonKeployTcs, tc.Name)
		}
		select {
		case err := <-initialisedValues.ErrChan:
			isApplicationStopped = true
			switch err {
			case hooks.ErrInterrupted:
				exitLoop = true
				status = models.TestRunStatusUserAbort
			case hooks.ErrCommandError:
				exitLoop = true
				status = models.TestRunStatusFaultUserApp
			case hooks.ErrUnExpected:
				exitLoop = true
				status = models.TestRunStatusAppHalted
				t.logger.Warn("stopping testrun for the test set:", zap.Any("test-set", testSet))
			default:
				exitLoop = true
				status = models.TestRunStatusAppHalted
				t.logger.Error("stopping testrun for the test set:", zap.Any("test-set", testSet))
			}
		default:
		}

		if exitLoop {
			break
		}
		cfg := &SimulateRequestConfig{
			Tc:           tc,
			LoadedHooks:  loadedHooks,
			AppCmd:       appCmd,
			UserIP:       userIp,
			TestSet:      testSet,
			ApiTimeout:   apiTimeout,
			Success:      &success,
			Failure:      &failure,
			Status:       &status,
			TestReportFS: testReportFS,
			TestReport:   initialisedValues.TestReport,
			Path:         path,
			DockerID:     initialisedValues.DockerID,
			NoiseConfig:  noiseConfig,
		}
		t.SimulateRequest(cfg)
	}
	if len(entTcs) > 0 {
		t.logger.Warn("These testcases have been recorded with Keploy Enterprise, may not work properly with the open-source version", zap.Strings("enterprise mocks:", entTcs))
	}
	if len(nonKeployTcs) > 0 {
		t.logger.Warn("These testcases have not been recorded by Keploy, may not work properly with Keploy.", zap.Strings("non-keploy mocks:", nonKeployTcs))
	}
	resultsCfg := &FetchTestResultsConfig{
		TestReportFS:   testReportFS,
		TestReport:     initialisedValues.TestReport,
		Status:         &status,
		TestSet:        testSet,
		Success:        &success,
		Failure:        &failure,
		Ctx:            ctx,
		TestReportPath: testReportPath,
		Path:           path,
	}
	status = t.FetchTestResults(resultsCfg)
	return status
}

func (t *tester) testHttp(tc models.TestCase, actualResponse *models.HttpResp, noiseConfig map[string]interface{}) (bool, *models.Result) {
	bodyType := models.BodyTypePlain
	if json.Valid([]byte(actualResponse.Body)) {
		bodyType = models.BodyTypeJSON
	}
	pass := true
	hRes := &[]models.HeaderResult{}

	res := &models.Result{
		StatusCode: models.IntResult{
			Normal:   false,
			Expected: tc.HttpResp.StatusCode,
			Actual:   actualResponse.StatusCode,
		},
		BodyResult: []models.BodyResult{{
			Normal:   false,
			Type:     bodyType,
			Expected: tc.HttpResp.Body,
			Actual:   actualResponse.Body,
		}},
	}
	noise := tc.Noise

	var (
		bodyNoise   = map[string][]string{}
		headerNoise = map[string][]string{}
	)

	for _, n := range noise {
		a := strings.Split(n, ".")
		if len(a) > 1 && a[0] == "body" {
			x := strings.Join(a[1:], ".")
			bodyNoise[x] = []string{}
		} else if a[0] == "header" {
			headerNoise[a[len(a)-1]] = []string{}
		}
	}

	for k, v := range noiseConfig {
		if k == "body" {
			for k1, v1 := range v.(map[string]interface{}) {
				bodyNoise[k1] = []string{}
				for _, v2 := range v1.([]interface{}) {
					bodyNoise[k1] = append(bodyNoise[k1], v2.(string))
				}
			}
		}
		if k == "header" {
			for k1, v1 := range v.(map[string]interface{}) {
				headerNoise[k1] = []string{}
				for _, v2 := range v1.([]interface{}) {
					headerNoise[k1] = append(headerNoise[k1], v2.(string))
				}
			}
		}
	}

	// stores the json body after removing the noise
	cleanExp, cleanAct := "", ""
	var err error
	if !Contains(noise, "body") && bodyType == models.BodyTypeJSON {
		cleanExp, cleanAct, pass, err = Match(tc.HttpResp.Body, actualResponse.Body, bodyNoise, t.logger)
		if err != nil {
			return false, res
		}
		// debug log for cleanExp and cleanAct
		t.logger.Debug("cleanExp", zap.Any("", cleanExp))
		t.logger.Debug("cleanAct", zap.Any("", cleanAct))
	} else {
		if !Contains(noise, "body") && tc.HttpResp.Body != actualResponse.Body {
			pass = false
		}
	}

	res.BodyResult[0].Normal = pass

	if !CompareHeaders(pkg.ToHttpHeader(tc.HttpResp.Header), pkg.ToHttpHeader(actualResponse.Header), hRes, headerNoise) {

		pass = false
	}

	res.HeadersResult = *hRes
	if tc.HttpResp.StatusCode == actualResponse.StatusCode {
		res.StatusCode.Normal = true
	} else {

		pass = false
	}

	if !pass {
		logDiffs := NewDiffsPrinter(tc.Name)

		logger := pp.New()
		logger.WithLineInfo = false
		logger.SetColorScheme(models.FailingColorScheme)
		var logs = ""

		logs = logs + logger.Sprintf("Testrun failed for testcase with id: %s\n\n--------------------------------------------------------------------\n\n", tc.Name)

		// ------------ DIFFS RELATED CODE -----------
		if !res.StatusCode.Normal {
			logDiffs.PushStatusDiff(fmt.Sprint(res.StatusCode.Expected), fmt.Sprint(res.StatusCode.Actual))
		}

		var (
			actualHeader   = map[string][]string{}
			expectedHeader = map[string][]string{}
			unmatched      = true
		)

		for _, j := range res.HeadersResult {
			if !j.Normal {
				unmatched = false
				actualHeader[j.Actual.Key] = j.Actual.Value
				expectedHeader[j.Expected.Key] = j.Expected.Value
			}
		}

		if !unmatched {
			for i, j := range expectedHeader {
				logDiffs.PushHeaderDiff(fmt.Sprint(j), fmt.Sprint(actualHeader[i]), i, headerNoise)
			}
		}

		if !res.BodyResult[0].Normal {

			if json.Valid([]byte(actualResponse.Body)) {
				patch, err := jsondiff.Compare(cleanExp, cleanAct)
				if err != nil {
					t.logger.Warn("failed to compute json diff", zap.Error(err))
				}
				for _, op := range patch {
					keyStr := op.Path
					if len(keyStr) > 1 && keyStr[0] == '/' {
						keyStr = keyStr[1:]
					}
					logDiffs.PushBodyDiff(fmt.Sprint(op.OldValue), fmt.Sprint(op.Value), bodyNoise)

				}
			} else {
				logDiffs.PushBodyDiff(fmt.Sprint(tc.HttpResp.Body), fmt.Sprint(actualResponse.Body), bodyNoise)
			}
		}
		t.mutex.Lock()
		logger.Printf(logs)
		logDiffs.Render()
		t.mutex.Unlock()

	} else {
		logger := pp.New()
		logger.WithLineInfo = false
		logger.SetColorScheme(models.PassingColorScheme)
		var log2 = ""
		log2 += logger.Sprintf("Testrun passed for testcase with id: %s\n\n--------------------------------------------------------------------\n\n", tc.Name)
		t.mutex.Lock()
		logger.Printf(log2)
		t.mutex.Unlock()

	}

	return pass, res
}

func replaceHostToIP(currentURL string, ipAddress string) string {
	// Parse the current URL
	parsedURL, err := url.Parse(currentURL)
	if err != nil {
		// Return the original URL if parsing fails
		return currentURL
	}

	if ipAddress == "" {
		fmt.Errorf(Emoji, "failed to replace url in case of docker env")
		return currentURL
	}

	// Replace hostname with the IP address
	parsedURL.Host = strings.Replace(parsedURL.Host, parsedURL.Hostname(), ipAddress, 1)

	// Return the modified URL
	return parsedURL.String()
}<|MERGE_RESOLUTION|>--- conflicted
+++ resolved
@@ -35,6 +35,18 @@
 	mutex  sync.Mutex
 }
 
+type TestOptions struct {
+	MongoPassword    string
+	Delay            uint64
+	PassThorughPorts []uint
+	ApiTimeout       uint64
+	Testsets         []string
+	AppContainer     string
+	AppNetwork       string
+	ProxyPort        uint32
+	NoiseConfig      map[string]interface{}
+}
+
 func NewTester(logger *zap.Logger) Tester {
 	return &tester{
 		logger: logger,
@@ -164,11 +176,7 @@
 			t.logger.Info("no testset found with: ", zap.Any("name", sessionIndex))
 			continue
 		}
-<<<<<<< HEAD
-		testRunStatus := t.RunTestSet(sessionIndex, path, testReportPath, appCmd, appContainer, appNetwork, Delay, 0, initialisedValues.YamlStore, initialisedValues.LoadedHooks, initialisedValues.TestReportFS, nil, apiTimeout, initialisedValues.Ctx, noiseConfig)
-=======
-		testRunStatus := t.RunTestSet(sessionIndex, path, testReportPath, appCmd, appContainer, appNetwork, Delay, 0, ys, loadedHooks, testReportFS, nil, apiTimeout, ctx, noiseConfig, false)
->>>>>>> 47736ed9
+		testRunStatus := t.RunTestSet(sessionIndex, path, testReportPath, appCmd, appContainer, appNetwork, Delay, 0, initialisedValues.YamlStore, initialisedValues.LoadedHooks, initialisedValues.TestReportFS, nil, apiTimeout, initialisedValues.Ctx, noiseConfig, false)
 		switch testRunStatus {
 		case models.TestRunStatusAppHalted:
 			testRes = false
@@ -203,18 +211,10 @@
 	return false
 }
 
-<<<<<<< HEAD
 func (t *tester) InitialiseRunTestSet(cfg *RunTestSetConfig) InitialiseRunTestSetReturn {
 	var returnVal InitialiseRunTestSetReturn
 	var err error
 	returnVal.Tcs, err = cfg.YamlStore.ReadTestcase(filepath.Join(cfg.Path, cfg.TestSet, "tests"), nil)
-=======
-func (t *tester) RunTestSet(testSet, path, testReportPath, appCmd, appContainer, appNetwork string, delay uint64, pid uint32, ys platform.TestCaseDB, loadedHooks *hooks.Hook, testReportFS yaml.TestReportFS, testRunChan chan string, apiTimeout uint64, ctx context.Context, noiseConfig map[string]interface{}, serveTest bool) models.TestRunStatus {
-	// Recover from panic and gracfully shutdown
-	defer loadedHooks.Recover(pkg.GenerateRandomID())
-
-	tcs, err := ys.ReadTestcase(filepath.Join(path, testSet, "tests"), nil)
->>>>>>> 47736ed9
 	if err != nil {
 		t.logger.Error("Error in reading the testcase", zap.Error(err))
 		returnVal.InitialStatus = models.TestRunStatusFailed
@@ -240,55 +240,14 @@
 	returnVal.ErrChan = make(chan error, 1)
 	t.logger.Debug("", zap.Any("app pid", cfg.Pid))
 
-<<<<<<< HEAD
 	if len(cfg.AppCmd) == 0 && cfg.Pid != 0 {
-=======
-	t.logger.Debug(fmt.Sprintf("the config mocks for %s are: %v\nthe testcase mocks are: %v", testSet, configMocks, tcsMocks))
-	loadedHooks.SetConfigMocks(configMocks)
-	loadedHooks.SetTcsMocks(tcsMocks)
-
-
-	errChan := make(chan error, 1)
-	t.logger.Debug("", zap.Any("app pid", pid))
-
-	isApplicationStopped := false
-
-	defer func() {
-		if len(appCmd) == 0 && pid != 0 {
-			t.logger.Debug("no need to stop the user application when running keploy tests along with unit tests")
-		} else {
-			// stop the user application
-			if !isApplicationStopped && !serveTest {
-				loadedHooks.StopUserApplication()
-			}
-		}
-	}()
-
-	if len(appCmd) == 0 && pid != 0 {
->>>>>>> 47736ed9
 		t.logger.Debug("running keploy tests along with other unit tests")
 	} else {
 		t.logger.Info("running user application for", zap.Any("test-set", models.HighlightString(cfg.TestSet)))
 		// start user application
-<<<<<<< HEAD
-		go func() {
-			if err := cfg.LoadedHooks.LaunchUserApplication(cfg.AppCmd, cfg.AppContainer, cfg.AppNetwork, cfg.Delay); err != nil {
-				switch err {
-				case hooks.ErrInterrupted:
-					t.logger.Info("keploy terminated user application")
-				case hooks.ErrCommandError:
-				case hooks.ErrUnExpected:
-					t.logger.Warn("user application terminated unexpectedly hence stopping keploy, please check application logs if this behaviour is expected")
-				default:
-					t.logger.Error("unknown error recieved from application", zap.Error(err))
-				}
-				returnVal.ErrChan <- err
-			}
-		}()
-=======
-		if !serveTest {
+		if !cfg.ServeTest {
 			go func() {
-				if err := loadedHooks.LaunchUserApplication(appCmd, appContainer, appNetwork, delay); err != nil {
+				if err := cfg.LoadedHooks.LaunchUserApplication(cfg.AppCmd, cfg.AppContainer, cfg.AppNetwork, cfg.Delay); err != nil {
 					switch err {
 					case hooks.ErrInterrupted:
 						t.logger.Info("keploy terminated user application")
@@ -298,16 +257,15 @@
 					default:
 						t.logger.Error("unknown error recieved from application", zap.Error(err))
 					}
-					errChan <- err
+					returnVal.ErrChan <- err
 				}
 			}()
 		}
->>>>>>> 47736ed9
-	}
-	V1Beta1 := models.GetVersion()
+	}
+	version := models.GetVersion()
 	// testReport stores the result of all testruns
 	returnVal.TestReport = &models.TestReport{
-		Version: V1Beta1,
+		Version: version,
 		// Name:    runId,
 		Total:  len(returnVal.Tcs),
 		Status: string(models.TestRunStatusRunning),
@@ -322,8 +280,7 @@
 	}
 
 	//if running keploy-tests along with unit tests
-<<<<<<< HEAD
-	if len(cfg.AppCmd) == 0 && cfg.Pid != 0 && cfg.TestRunChan != nil {
+	if cfg.ServeTest && cfg.TestRunChan != nil{
 		cfg.TestRunChan <- returnVal.TestReport.Name
 	}
 
@@ -335,10 +292,6 @@
 		returnVal.UserIP = cfg.LoadedHooks.GetUserIP()
 		t.logger.Debug("the userip of the user docker container", zap.Any("", returnVal.UserIP))
 		t.logger.Debug("", zap.Any("User Ip", returnVal.UserIP))
-=======
-	if serveTest && testRunChan != nil {
-		testRunChan <- testReport.Name
->>>>>>> 47736ed9
 	}
 
 	t.logger.Info("", zap.Any("no of test cases", len(returnVal.Tcs)), zap.Any("test-set", cfg.TestSet))
@@ -471,7 +424,7 @@
 }
 
 // testSet, path, testReportPath, appCmd, appContainer, appNetwork, delay, pid, ys, loadedHooks, testReportFS, testRunChan, apiTimeout, ctx
-func (t *tester) RunTestSet(testSet, path, testReportPath, appCmd, appContainer, appNetwork string, delay uint64, pid uint32, ys platform.TestCaseDB, loadedHooks *hooks.Hook, testReportFS yaml.TestReportFS, testRunChan chan string, apiTimeout uint64, ctx context.Context, noiseConfig map[string]interface{}) models.TestRunStatus {
+func (t *tester) RunTestSet(testSet, path, testReportPath, appCmd, appContainer, appNetwork string, delay uint64, pid uint32, ys platform.TestCaseDB, loadedHooks *hooks.Hook, testReportFS yaml.TestReportFS, testRunChan chan string, apiTimeout uint64, ctx context.Context, noiseConfig map[string]interface{}, serveTest bool) models.TestRunStatus {
 	cfg := &RunTestSetConfig{
 		TestSet:        testSet,
 		Path:           path,
@@ -487,6 +440,7 @@
 		TestRunChan:    testRunChan,
 		ApiTimeout:     apiTimeout,
 		Ctx:            ctx,
+		ServeTest:      serveTest,
 	}
 	initialisedValues := t.InitialiseRunTestSet(cfg)
 	if initialisedValues.InitialStatus != "" {
@@ -500,11 +454,12 @@
 			t.logger.Debug("no need to stop the user application when running keploy tests along with unit tests")
 		} else {
 			// stop the user application
-			if !isApplicationStopped {
+			if !isApplicationStopped && !serveTest {
 				loadedHooks.StopUserApplication()
 			}
 		}
 	}()
+
 	exitLoop := false
 	var (
 		success = 0
@@ -514,22 +469,6 @@
 
 	var userIp string
 
-	//check if the user application is running docker container using IDE
-	DockerID := (appCmd == "" && len(appContainer) != 0)
-
-	ok, _ := loadedHooks.IsDockerRelatedCmd(appCmd)
-	if ok || DockerID {
-		userIp = loadedHooks.GetUserIP()
-		t.logger.Debug("the userip of the user docker container", zap.Any("", userIp))
-		t.logger.Debug("", zap.Any("User Ip", userIp))
-	}
-
-	t.logger.Info("", zap.Any("no of test cases", len(initialisedValues.Tcs)), zap.Any("test-set", testSet))
-	t.logger.Debug(fmt.Sprintf("the delay is %v", time.Duration(time.Duration(delay)*time.Second)))
-
-	// added delay to hold running keploy tests until application starts
-	t.logger.Debug("the number of testcases for the test set", zap.Any("count", len(initialisedValues.Tcs)), zap.Any("test-set", testSet))
-	time.Sleep(time.Duration(delay) * time.Second)
 	var entTcs, nonKeployTcs []string
 	for _, tc := range initialisedValues.Tcs {
 		// Filter the TCS Mocks based on the test case's request and response timestamp such that mock's timestamps lies between the test's timestamp and then, set the TCS Mocks.
